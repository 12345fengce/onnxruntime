--- conflicted
+++ resolved
@@ -144,7 +144,11 @@
             if is_manylinux:
                 file = glob(path.join(self.dist_dir, '*linux*.whl'))[0]
                 logger.info('repairing %s for manylinux1', file)
-                subprocess.run(['auditwheel', 'repair', '-w', self.dist_dir, file], check=True, stdout=subprocess.PIPE)
+                try:
+                    subprocess.run(['auditwheel', 'repair', '-w', self.dist_dir, file], check=True, stdout=subprocess.PIPE)
+                finally:
+                    logger.info('removing %s', file)
+                    remove(file)
 
 except ImportError as error:
     print("Error importing dependencies:")
@@ -153,14 +157,9 @@
 
 # Additional binaries
 if platform.system() == 'Linux':
-<<<<<<< HEAD
   libs = ['onnxruntime_pybind11_state.so', 'libdnnl.so.1', 'libmklml_intel.so', 'libmklml_gnu.so', 'libiomp5.so', 'mimalloc.so']
-  # dnnl EP is built as shared lib
-=======
-  libs = ['onnxruntime_pybind11_state.so', 'libdnnl.so.1', 'libmklml_intel.so', 'libiomp5.so', 'mimalloc.so']
   # DNNL & TensorRT EPs are built as shared libs
   libs.extend(['libonnxruntime_providers_shared.so'])
->>>>>>> ac725b53
   libs.extend(['libonnxruntime_providers_dnnl.so'])
   libs.extend(['libonnxruntime_providers_tensorrt.so'])
   # nGraph Libs
