--- conflicted
+++ resolved
@@ -1421,11 +1421,7 @@
 	In GetApi we now make it return ort_api_3 for version 3.
 */
 
-<<<<<<< HEAD
-static constexpr OrtApi ort_api_1_to_2 = {
-=======
 static constexpr OrtApi ort_api_1_to_3 = {
->>>>>>> e233e6ba
     // NOTE: The ordering of these fields MUST not change after that version has shipped since existing binaries depend on this ordering.
 
     // Shipped as version 1 - DO NOT MODIFY (see above text for more information)
@@ -1545,10 +1541,6 @@
     &OrtApis::ReleaseCustomOpDomain,
     // End of Version 1 - DO NOT MODIFY ABOVE (see above text for more information)
 
-<<<<<<< HEAD
-    // Version 2 - In development, feel free to add/remove/rearrange here
-};
-=======
     &OrtApis::GetDenotationFromTypeInfo,
     &OrtApis::CastTypeInfoToMapTypeInfo,
     &OrtApis::CastTypeInfoToSequenceTypeInfo,
@@ -1578,20 +1570,10 @@
 // Assert to do a limited check to ensure Version 1 of OrtApi never changes (will detect an addition or deletion but not if they cancel out each other)
 // If this assert hits, read the above 'Rules on how to add a new Ort API version'
 static_assert(offsetof(OrtApi, ReleaseCustomOpDomain) / sizeof(void*) == 101, "Size of version 1 API cannot change");
->>>>>>> e233e6ba
-
-// Assert to do a limited check to ensure Version 1 of OrtApi never changes (will detect an addition or deletion but not if they cancel out each other)
-// If this assert hits, read the above 'Rules on how to add a new Ort API version'
-static_assert(offsetof(OrtApi, ReleaseCustomOpDomain) / sizeof(void*) == 101, "Size of version 1 API cannot change");
 
 ORT_API(const OrtApi*, OrtApis::GetApi, uint32_t version) {
-<<<<<<< HEAD
-  if (version >= 1 && version <= 2)
-    return &ort_api_1_to_2;
-=======
   if (version >= 1 && version <= 3)
     return &ort_api_1_to_3;
->>>>>>> e233e6ba
 
   return nullptr;  // Unsupported version
 }
